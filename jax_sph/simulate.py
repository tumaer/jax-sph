"""Core simulation loop"""

import time

import numpy as np
from jax import jit
from jax_md import space
from jax_md.partition import Sparse

from cases import select_case
from jax_sph import partition
from jax_sph.integrator import si_euler
from jax_sph.io_state import io_setup, write_state
from jax_sph.solver.sph_tvf import WCSPH
from jax_sph.utils import get_ekin, get_val_max



def simulate(args):
    # Case setup
    case = select_case(args.case)
    args, box_size, state, g_ext_fn, bc_fn, eos_fn, key = case(args).initialize()

    displacement_fn, shift_fn = space.periodic(side=box_size)

    if args.kernel == "QSK":
        r_cut = 3
    elif args.kernel == "WC2K":
        r_cut = 2.6

    # Initialize a neighbors list for looping through the local neighborhood
    # cell_size = r_cutoff + dr_threshold
    # capacity_multiplier is used for preallocating the (2, NN) neighbors.idx
    neighbor_fn = partition.neighbor_list(
        displacement_fn,
        box_size,
        r_cutoff=r_cut * args.dx,
        backend=args.nl_backend,
        capacity_multiplier=1.25,
        mask_self=False,
        format=Sparse,
        num_particles_max=state["r"].shape[0],
        num_partitions=args.num_partitions,
        pbc=np.array(args.periodic_boundary_conditions),
    )
    num_particles = (state["tag"] != -1).sum()
    neighbors = neighbor_fn.allocate(state["r"], num_particles=num_particles)

    # Solver setup    
    model = WCSPH(
            displacement_fn,
            eos_fn,
            g_ext_fn,
            args.dx,
            args.dim,
            args.dt,
            args.c0,
            args.eta_limiter,
            args.solver,
            args.kernel,
            args.is_bc_trick,
            args.density_evolution,
            args.artificial_alpha,
            args.free_slip,
            args.density_renormalize,
            args.heat_conduction,
    )
    # Instantiate advance function for our use case
    advance = si_euler(args.tvf, model, shift_fn, bc_fn)
    # if args.solver == "RIE":  # TODO: make one integrator
    #     advance = kick_drift_kick_RIE(args.tvf, model, shift_fn, bc_fn)
    # else:
    #     advance = si_euler(args.tvf, model, shift_fn, bc_fn)

    advance = advance if args.no_jit else jit(advance)

    # create data directory and dump args.txt
    dir = io_setup(args)

    # compile kernel and initialize accelerations
    _state, _neighbors = advance(0.0, state, neighbors)
    _state["v"].block_until_ready()

    start = time.time()
    for step in range(args.sequence_length + 2):
        # TODO: writing for the first time is not at zero. Why?
        write_state(step - 1, args.sequence_length, state, dir, args)

        state_, neighbors_ = advance(args.dt, state, neighbors)

        # Check whether the edge list is too small and if so, create longer one
        if neighbors_.did_buffer_overflow:
            edges_ = neighbors.idx.shape
            print(f"Reallocate neighbors list {edges_} at step {step}")
            neighbors = neighbor_fn.allocate(state["r"], num_particles=num_particles)
            print(f"To list {neighbors.idx.shape}")

            # To run the loop N times even if sometimes did_buffer_overflow > 0
            # we directly rerun the advance step here
            state, neighbors = advance(args.dt, state, neighbors)
        else:
            state, neighbors = state_, neighbors_

        # update the progress bar
        if step % args.write_every == 0:
            t_ = (step + 1) * args.dt
            ekin_ = get_ekin(state, args.dx)
            u_max_ = get_val_max(state, "u")
<<<<<<< HEAD
            print(
                f"{step} / {args.sequence_length}, t = {t_:.4f} Ekin = {ekin_:.7f} "
                f"u_max = {u_max_:.4f}"
            )
=======
            temperature_max_ = get_val_max(state, "T")
            if args.heat_conduction:
                print(
                    f"{step} / {args.sequence_length}, t = {t_:.4f} Ekin = {ekin_:.7f} "
                    f"u_max = {u_max_:.4f} "
                    f"T_max = {temperature_max_:.4f}"
                )
            else:
                print(
                    f"{step} / {args.sequence_length}, t = {t_:.4f} Ekin = {ekin_:.7f} "
                    f"u_max = {u_max_:.4f} "
                )
>>>>>>> f6cdc455

    print(f"time: {time.time() - start:.2f} s")<|MERGE_RESOLUTION|>--- conflicted
+++ resolved
@@ -106,12 +106,6 @@
             t_ = (step + 1) * args.dt
             ekin_ = get_ekin(state, args.dx)
             u_max_ = get_val_max(state, "u")
-<<<<<<< HEAD
-            print(
-                f"{step} / {args.sequence_length}, t = {t_:.4f} Ekin = {ekin_:.7f} "
-                f"u_max = {u_max_:.4f}"
-            )
-=======
             temperature_max_ = get_val_max(state, "T")
             if args.heat_conduction:
                 print(
@@ -124,6 +118,5 @@
                     f"{step} / {args.sequence_length}, t = {t_:.4f} Ekin = {ekin_:.7f} "
                     f"u_max = {u_max_:.4f} "
                 )
->>>>>>> f6cdc455
 
     print(f"time: {time.time() - start:.2f} s")